<<<<<<< HEAD
# LogSplitter Protobuf Ingestion Requirements
paho-mqtt
protobuf>=4.0.0
grpcio-tools==1.6.1
=======
# LogSplitter MQTT Protobuf Decoder Dependencies
paho-mqtt>=1.6.0
# For MQTT client communication

# Optional dependencies for advanced features:
# numpy>=1.21.0         # For advanced data analysis
# matplotlib>=3.5.0     # For plotting telemetry data  
# influxdb-client>=1.31.0  # For InfluxDB time series storage
# pandas>=1.3.0         # For data processing and analysis
>>>>>>> 7c01991f
<|MERGE_RESOLUTION|>--- conflicted
+++ resolved
@@ -1,16 +1,12 @@
-<<<<<<< HEAD
-# LogSplitter Protobuf Ingestion Requirements
-paho-mqtt
-protobuf>=4.0.0
-grpcio-tools==1.6.1
-=======
 # LogSplitter MQTT Protobuf Decoder Dependencies
 paho-mqtt>=1.6.0
-# For MQTT client communication
+protobuf>=4.0.0
+grpcio-tools>=1.6.1
+
+# For MQTT client communication and protobuf message parsing
 
 # Optional dependencies for advanced features:
 # numpy>=1.21.0         # For advanced data analysis
 # matplotlib>=3.5.0     # For plotting telemetry data  
 # influxdb-client>=1.31.0  # For InfluxDB time series storage
-# pandas>=1.3.0         # For data processing and analysis
->>>>>>> 7c01991f
+# pandas>=1.3.0         # For data processing and analysis