#include "ina219_sensor.h"
#include "logger.h"
#include "constants.h"

extern void debugPrintf(const char* fmt, ...);

// Global instance pointer
INA219_Sensor* g_ina219Sensor = nullptr;

<<<<<<< HEAD
=======
// MQTT topics for INA219 data
const char TOPIC_MONITOR_POWER_VOLTAGE[] = "monitor/power/voltage";
const char TOPIC_MONITOR_POWER_CURRENT[] = "monitor/power/current"; 
const char TOPIC_MONITOR_POWER_POWER[] = "monitor/power/power";
const char TOPIC_MONITOR_POWER_STATUS[] = "monitor/power/status";

>>>>>>> b100bd6f
INA219_Sensor::INA219_Sensor(uint8_t address) :
    wire(nullptr),
    i2cAddress(address),
    initialized(false),
    debugEnabled(false),
    currentRange(INA219_Range::RANGE_32V_2A),
    shuntResistor(0.1f),
    currentLSB(0.1f),
    calibrationValue(0)
{
    lastReading.valid = false;
    lastReading.timestamp = 0;
}

bool INA219_Sensor::begin(TwoWire& wireInterface) {
    return begin(INA219_Range::RANGE_32V_2A, wireInterface);
}

bool INA219_Sensor::begin(INA219_Range range, TwoWire& wireInterface) {
    wire = &wireInterface;
    currentRange = range;
    
    debugPrint("INA219: Initializing sensor");
    
    // Test I2C connection first
    if (!testConnection()) {
        debugPrint("INA219: Connection test failed");
        return false;
    }
    
    // Reset device
    if (!reset()) {
        debugPrint("INA219: Reset failed");
        return false;
    }
    
    // Configure for the specified range
    if (!setRange(range)) {
        debugPrint("INA219: Range configuration failed");
        return false;
    }
    
    initialized = true;
    debugPrint("INA219: Initialization successful");
    
    return true;
}

bool INA219_Sensor::reset() {
    debugPrint("INA219: Performing reset");
    return writeRegister(INA219_REG_CONFIG, INA219_CONFIG_RESET);
}

bool INA219_Sensor::setRange(INA219_Range range) {
    currentRange = range;
    uint16_t config = getRangeConfig(range);
    
    debugPrint("INA219: Setting range configuration");
    
    if (!writeRegister(INA219_REG_CONFIG, config)) {
        debugPrint("INA219: Failed to write configuration");
        return false;
    }
    
    // Calculate and set calibration
    calculateCalibration();
    
    if (!writeRegister(INA219_REG_CALIBRATION, calibrationValue)) {
        debugPrint("INA219: Failed to write calibration");
        return false;
    }
    
    debugPrintf("INA219: Range set, calibration=0x%04X\\n", calibrationValue);
    return true;
}

bool INA219_Sensor::setCalibration(float shuntResistor_ohms, float maxCurrent_A) {
    shuntResistor = shuntResistor_ohms;
    currentLSB = calculateCurrentLSB(maxCurrent_A);
    calibrationValue = calculateCalibrationValue(currentLSB, shuntResistor);
    
    debugPrintf("INA219: Custom calibration - R=%.3f ohm, MaxI=%.2fA, LSB=%.3fmA\\n", 
                shuntResistor, maxCurrent_A, currentLSB * 1000.0f);
    
    return writeRegister(INA219_REG_CALIBRATION, calibrationValue);
}

bool INA219_Sensor::takereading() {
    if (!initialized || !wire) {
        lastReading.valid = false;
        return false;
    }
    
    uint16_t busVoltageRaw, shuntVoltageRaw, currentRaw, powerRaw;
    
    // Read all registers
    if (!readRegister(INA219_REG_BUSVOLTAGE, busVoltageRaw) ||
        !readRegister(INA219_REG_SHUNTVOLTAGE, shuntVoltageRaw) ||
        !readRegister(INA219_REG_CURRENT, currentRaw) ||
        !readRegister(INA219_REG_POWER, powerRaw)) {
        
        lastReading.valid = false;
        debugPrint("INA219: Failed to read registers");
        return false;
    }
    
    // Convert raw values
    lastReading.busVoltage_V = convertBusVoltage(busVoltageRaw);
    lastReading.shuntVoltage_mV = convertShuntVoltage(shuntVoltageRaw);
    lastReading.current_mA = convertCurrent(currentRaw);
    lastReading.power_mW = convertPower(powerRaw);
    lastReading.timestamp = millis();
    lastReading.valid = true;
    
    if (debugEnabled) {
        debugPrintf("INA219: V=%.3fV, I=%.1fmA, P=%.1fmW\\n", 
                    lastReading.busVoltage_V, lastReading.current_mA, lastReading.power_mW);
    }
    
    return true;
}

float INA219_Sensor::getBusVoltage() {
    if (!takereading()) return 0.0f;
    return lastReading.busVoltage_V;
}

float INA219_Sensor::getShuntVoltage() {
    if (!takereading()) return 0.0f;
    return lastReading.shuntVoltage_mV;
}

float INA219_Sensor::getCurrent() {
    if (!takereading()) return 0.0f;
    return lastReading.current_mA;
}

float INA219_Sensor::getPower() {
    if (!takereading()) return 0.0f;
    return lastReading.power_mW;
}

bool INA219_Sensor::isConnected() {
    return testConnection();
}

void INA219_Sensor::getStatusString(char* buffer, size_t bufferSize) {
    if (!initialized) {
        snprintf(buffer, bufferSize, "INA219: Not initialized");
        return;
    }
    
    if (!lastReading.valid) {
        snprintf(buffer, bufferSize, "INA219: No valid reading (addr=0x%02X)", i2cAddress);
        return;
    }
    
    unsigned long age = millis() - lastReading.timestamp;
    snprintf(buffer, bufferSize, 
        "INA219: %.2fV %.1fmA %.1fmW (addr=0x%02X, age=%lums)",
        lastReading.busVoltage_V, lastReading.current_mA, 
        lastReading.power_mW, i2cAddress, age);
}

bool INA219_Sensor::setBusVoltageRange(bool range32V) {
    uint16_t config;
    if (!readRegister(INA219_REG_CONFIG, config)) {
        return false;
    }
    
    config &= ~INA219_CONFIG_BVOLTAGERANGE_MASK;
    if (range32V) {
        config |= INA219_CONFIG_BVOLTAGERANGE_32V;
    }
    
    return writeRegister(INA219_REG_CONFIG, config);
}

bool INA219_Sensor::setShuntGain(uint8_t gain) {
    uint16_t config;
    if (!readRegister(INA219_REG_CONFIG, config)) {
        return false;
    }
    
    config &= ~INA219_CONFIG_GAIN_MASK;
    config |= (gain << 11) & INA219_CONFIG_GAIN_MASK;
    
    return writeRegister(INA219_REG_CONFIG, config);
}

bool INA219_Sensor::setOperatingMode(uint8_t mode) {
    uint16_t config;
    if (!readRegister(INA219_REG_CONFIG, config)) {
        return false;
    }
    
    config &= ~INA219_CONFIG_MODE_MASK;
    config |= mode & INA219_CONFIG_MODE_MASK;
    
    return writeRegister(INA219_REG_CONFIG, config);
}

float INA219_Sensor::calculateCurrentLSB(float maxCurrent_A) {
    // Current LSB = Maximum Expected Current / 32767
    return maxCurrent_A / 32767.0f;
}

uint16_t INA219_Sensor::calculateCalibrationValue(float currentLSB, float shuntResistor_ohms) {
    // Calibration = 0.04096 / (currentLSB * shuntResistor)
    float calibration = 0.04096f / (currentLSB * shuntResistor_ohms);
    return (uint16_t)calibration;
}

bool INA219_Sensor::testConnection() {
    if (!wire) return false;
    
    wire->beginTransmission(i2cAddress);
    uint8_t error = wire->endTransmission();
    
    if (error == 0) {
        debugPrintf("INA219: Connected at address 0x%02X\\n", i2cAddress);
        return true;
    } else {
        debugPrintf("INA219: Connection failed at 0x%02X, error=%d\\n", i2cAddress, error);
        return false;
    }
}

void INA219_Sensor::dumpRegisters() {
    if (!wire) return;
    
    debugPrint("INA219: Register dump:");
    
    for (uint8_t reg = 0; reg <= 5; reg++) {
        uint16_t value = readRegister(reg);
        debugPrintf("  Reg 0x%02X: 0x%04X\\n", reg, value);
    }
}

bool INA219_Sensor::writeRegister(uint8_t reg, uint16_t value) {
    if (!wire) return false;
    
    wire->beginTransmission(i2cAddress);
    wire->write(reg);
    wire->write((value >> 8) & 0xFF);  // MSB first
    wire->write(value & 0xFF);         // LSB second
    uint8_t error = wire->endTransmission();
    
    if (error != 0) {
        debugPrintf("INA219: Write error %d to reg 0x%02X\\n", error, reg);
        return false;
    }
    
    return true;
}

uint16_t INA219_Sensor::readRegister(uint8_t reg) {
    uint16_t value;
    if (readRegister(reg, value)) {
        return value;
    }
    return 0;
}

bool INA219_Sensor::readRegister(uint8_t reg, uint16_t& value) {
    if (!wire) return false;
    
    wire->beginTransmission(i2cAddress);
    wire->write(reg);
    uint8_t error = wire->endTransmission();
    
    if (error != 0) {
        debugPrintf("INA219: Read setup error %d for reg 0x%02X\\n", error, reg);
        return false;
    }
    
    uint8_t bytesReceived = wire->requestFrom(i2cAddress, (uint8_t)2);
    if (bytesReceived != 2) {
        debugPrintf("INA219: Read error, got %d bytes for reg 0x%02X\\n", bytesReceived, reg);
        return false;
    }
    
    uint8_t msb = wire->read();
    uint8_t lsb = wire->read();
    value = (msb << 8) | lsb;
    
    return true;
}

uint16_t INA219_Sensor::getRangeConfig(INA219_Range range) {
    uint16_t config = INA219_CONFIG_BADCRES_12BIT |    // 12-bit bus ADC
                      INA219_CONFIG_SADCRES_12BIT_1S |  // 12-bit shunt ADC
                      INA219_CONFIG_MODE_SANDBVOLT_CONTINUOUS; // Continuous mode
    
    switch (range) {
        case INA219_Range::RANGE_32V_2A:
        default:
            config |= INA219_CONFIG_BVOLTAGERANGE_32V |
                      INA219_CONFIG_GAIN_8_320MV;
            shuntResistor = 0.1f;
            currentLSB = 0.061f; // 61µA per bit for ±2A range
            break;
            
        case INA219_Range::RANGE_32V_1A:
            config |= INA219_CONFIG_BVOLTAGERANGE_32V |
                      INA219_CONFIG_GAIN_4_160MV;
            shuntResistor = 0.1f;
            currentLSB = 0.0305f; // 30.5µA per bit for ±1A range
            break;
            
        case INA219_Range::RANGE_16V_2A:
            config |= INA219_CONFIG_BVOLTAGERANGE_16V |
                      INA219_CONFIG_GAIN_8_320MV;
            shuntResistor = 0.1f;
            currentLSB = 0.061f;
            break;
            
        case INA219_Range::RANGE_16V_1A:
            config |= INA219_CONFIG_BVOLTAGERANGE_16V |
                      INA219_CONFIG_GAIN_4_160MV;
            shuntResistor = 0.1f;
            currentLSB = 0.0305f;
            break;
            
        case INA219_Range::RANGE_16V_400MA:
            config |= INA219_CONFIG_BVOLTAGERANGE_16V |
                      INA219_CONFIG_GAIN_1_40MV;
            shuntResistor = 0.1f;
            currentLSB = 0.012f; // 12µA per bit for ±400mA range
            break;
    }
    
    return config;
}

void INA219_Sensor::calculateCalibration() {
    calibrationValue = calculateCalibrationValue(currentLSB, shuntResistor);
}

void INA219_Sensor::debugPrint(const char* message) {
    if (debugEnabled) {
        debugPrintf("%s\\n", message);
    }
}

float INA219_Sensor::convertBusVoltage(uint16_t raw) {
    // Bus voltage = (raw >> 3) * 4mV
    return ((raw >> 3) * 4) / 1000.0f; // Convert to volts
}

float INA219_Sensor::convertShuntVoltage(uint16_t raw) {
    // Shunt voltage = raw * 10µV (signed 16-bit)
    int16_t signed_raw = (int16_t)raw;
    return (signed_raw * 10) / 1000.0f; // Convert to millivolts
}

float INA219_Sensor::convertCurrent(uint16_t raw) {
    // Current = raw * currentLSB (signed 16-bit)
    int16_t signed_raw = (int16_t)raw;
    return signed_raw * currentLSB * 1000.0f; // Convert to milliamps
}

float INA219_Sensor::convertPower(uint16_t raw) {
    // Power = raw * currentLSB * 20 (unsigned 16-bit)
    return raw * currentLSB * 20.0f * 1000.0f; // Convert to milliwatts
}<|MERGE_RESOLUTION|>--- conflicted
+++ resolved
@@ -7,15 +7,11 @@
 // Global instance pointer
 INA219_Sensor* g_ina219Sensor = nullptr;
 
-<<<<<<< HEAD
-=======
 // MQTT topics for INA219 data
 const char TOPIC_MONITOR_POWER_VOLTAGE[] = "monitor/power/voltage";
 const char TOPIC_MONITOR_POWER_CURRENT[] = "monitor/power/current"; 
 const char TOPIC_MONITOR_POWER_POWER[] = "monitor/power/power";
 const char TOPIC_MONITOR_POWER_STATUS[] = "monitor/power/status";
-
->>>>>>> b100bd6f
 INA219_Sensor::INA219_Sensor(uint8_t address) :
     wire(nullptr),
     i2cAddress(address),
